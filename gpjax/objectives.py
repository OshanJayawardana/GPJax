--- conflicted
+++ resolved
@@ -20,10 +20,8 @@
     ScalarFloat,
 )
 
-<<<<<<< HEAD
-=======
+
 from gpjax.softrank import soft_rank, soft_rank_loss, rank
->>>>>>> e5c0f26f
 
 tfd = tfp.distributions
 
