--- conflicted
+++ resolved
@@ -116,35 +116,23 @@
             Callable: A link function that maps the predictive distribution to the likelihood function.
         """
 
-<<<<<<< HEAD
         def link_fn(x, params: dict) -> npd.Distribution:
             return npd.Normal(loc=x, scale=params["obs_noise"])
 
         return link_fn
 
     def predict(self, dist: npd.Distribution, params: dict) -> npd.Distribution:
-        """Evaluate the Gaussian likelihood function at a given predictive distribution. Computationally, this is equivalent to summing the observation noise term to the diagonal elements of the predictive distribution's covariance matrix.."""
-=======
-        def link_fn(x, params: Dict) -> dx.Distribution:
-            return dx.Normal(loc=x, scale=params["obs_noise"])
-
-        return link_fn
-
-    def predict(self, dist: dx.Distribution, params: Dict) -> dx.Distribution:
         """Evaluate the Gaussian likelihood function at a given predictive distribution. Computationally, this is equivalent to summing the observation noise term to the diagonal elements of the predictive distribution's covariance matrix.
 
         Args:
-            dist (dx.Distribution): The Gaussian process posterior, evaluated at a finite set of test points.
+            dist (numpyro.distributions.Distribution): The Gaussian process posterior, evaluated at a finite set of test points.
             params (Dict): The parameters of the likelihood function.
 
         Returns:
-            dx.Distribution: The predictive distribution.
-        """
->>>>>>> 682c6877
+            numpyro.distributions.Distribution: The predictive distribution.
+        """
         n_data = dist.event_shape[0]
-        noisy_cov = (
-            dist.covariance_matrix + I(n_data) * params["likelihood"]["obs_noise"]
-        )
+        noisy_cov = dist.covariance_matrix + I(n_data) * params["likelihood"]["obs_noise"]
         return npd.MultivariateNormal(dist.mean, noisy_cov)
 
 
@@ -184,32 +172,24 @@
             Callable: A callable object that accepts a mean and variance term from which the predictive random variable is computed.
         """
 
-        def moment_fn(
-            mean: Float[Array, "N D"], variance: Float[Array, "N D"], params: Dict
-        ):
+        def moment_fn(mean: Float[Array, "N D"], variance: Float[Array, "N D"], params: Dict):
             rv = self.link_function(mean / jnp.sqrt(1 + variance), params)
             return rv
 
         return moment_fn
 
-<<<<<<< HEAD
-    def predict(self, dist: npd.Distribution, params: dict) -> Any:
+    def predict(self, dist: npd.Distribution, params: Dict) -> npd.Distribution:
+        """Evaluate the pointwise predictive distribution, given a Gaussian process posterior and likelihood parameters.
+
+        Args:
+            dist (npd.Distribution): The Gaussian process posterior, evaluated at a finite set of test points.
+            params (Dict): The parameters of the likelihood function.
+
+        Returns:
+            npd.Distribution: The pointwise predictive distribution.
+        """
         variance = jnp.diag(dist.covariance_matrix)
         mean = dist.mean
-=======
-    def predict(self, dist: dx.Distribution, params: Dict) -> dx.Distribution:
-        """Evaluate the pointwise predictive distribution, given a Gaussian process posterior and likelihood parameters.
-
-        Args:
-            dist (dx.Distribution): The Gaussian process posterior, evaluated at a finite set of test points.
-            params (Dict): The parameters of the likelihood function.
-
-        Returns:
-            dx.Distribution: The pointwise predictive distribution.
-        """
-        variance = jnp.diag(dist.covariance())
-        mean = dist.mean()
->>>>>>> 682c6877
         return self.predictive_moment_fn(mean.ravel(), variance, params)
 
 
