--- conflicted
+++ resolved
@@ -19,12 +19,7 @@
 import jax.numpy as jnp
 import jax.random as jr
 import optax as ox
-<<<<<<< HEAD
-from chex import dataclass
-from chex import PRNGKey as PRNGKeyType
-=======
 from chex import dataclass, PRNGKey as PRNGKeyType
->>>>>>> 696ed9d4
 from jax import lax
 from jax.experimental import host_callback
 from jaxtyping import Array, Float
@@ -32,11 +27,7 @@
 
 from .natural_gradients import natural_gradients
 from .parameters import ParameterState, constrain, trainable_params, unconstrain
-<<<<<<< HEAD
-from .types import Dataset
-=======
 from jaxutils import Dataset
->>>>>>> 696ed9d4
 from .variational_inference import StochasticVI
 
 
