--- conflicted
+++ resolved
@@ -161,7 +161,6 @@
     assert jtu.tree_leaves(D) == [x]
 
 
-<<<<<<< HEAD
 @pytest.mark.parametrize("n", [1, 2, 10])
 @pytest.mark.parametrize("out_dim", [1, 2, 10])
 @pytest.mark.parametrize("in_dim", [1, 2, 10])
@@ -199,7 +198,8 @@
     assert jnp.allclose(x, x_)
     assert jnp.array_equal(mask, mask_)
     assert jnp.allclose(y, y_, equal_nan=True)
-=======
+
+
 @pytest.mark.parametrize(
     ("prec_x", "prec_y"),
     [
@@ -225,10 +225,7 @@
     if prec_y != jnp.float64:
         expected_warnings += 1
 
-    with pytest.warns(
-        UserWarning, match=".* is not of type float64.*"
-    ) as record:
-        Dataset(X=x, y=y)
-
-    assert len(record) == expected_warnings
->>>>>>> 77aa81ca
+    with pytest.warns(UserWarning, match=".* is not of type float64.*") as record:
+        Dataset(X=x, y=y)
+
+    assert len(record) == expected_warnings