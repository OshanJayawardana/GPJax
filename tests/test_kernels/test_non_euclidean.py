--- conflicted
+++ resolved
@@ -52,17 +52,11 @@
 def test_cat_kernel():
     x = jr.normal(jr.PRNGKey(123), (5000, 3))
     gram = jnp.cov(x.T)
-<<<<<<< HEAD
     params = CatKernel.gram_to_stddev_cholesky_lower(gram)
     dk = CatKernel(
         inspace_vals=list(range(len(gram))),
         stddev=params.stddev,
-=======
-    params = CatKernel.gram_to_sdev_cholesky_lower(gram)
-    dk = CatKernel(
-        inspace_vals=list(range(len(gram))),
-        sdev=params.sdev,
->>>>>>> e5c0f26f
+
         cholesky_lower=params.cholesky_lower,
     )
     assert jnp.allclose(dk.explicit_gram, gram)
@@ -73,38 +67,25 @@
 
     # Initialize CatKernel object
     dict_kernel = CatKernel(
-<<<<<<< HEAD
         stddev=sdev, cholesky_lower=cholesky_lower, inspace_vals=inspace_vals
     )
 
     assert dict_kernel.stddev.shape == sdev.shape
     assert jnp.allclose(dict_kernel.stddev, sdev)
-=======
-        sdev=sdev, cholesky_lower=cholesky_lower, inspace_vals=inspace_vals
-    )
 
-    assert dict_kernel.sdev.shape == sdev.shape
-    assert jnp.allclose(dict_kernel.sdev, sdev)
->>>>>>> e5c0f26f
     assert jnp.allclose(dict_kernel.cholesky_lower, cholesky_lower)
     assert dict_kernel.inspace_vals == inspace_vals
 
 
-<<<<<<< HEAD
 def test_cat_kernel_gram_to_stddev_cholesky_lower():
-=======
-def test_cat_kernel_gram_to_sdev_cholesky_lower():
->>>>>>> e5c0f26f
+
     gram = jnp.array([[1.0, 0.5], [0.5, 1.0]])
     sdev_expected = jnp.array([1.0, 1.0])
     cholesky_lower_expected = jnp.array([[1.0, 0.0], [0.5, 0.8660254]])
 
     # Compute sdev and cholesky_lower from gram
-<<<<<<< HEAD
+
     sdev, cholesky_lower = CatKernel.gram_to_stddev_cholesky_lower(gram)
-=======
-    sdev, cholesky_lower = CatKernel.gram_to_sdev_cholesky_lower(gram)
->>>>>>> e5c0f26f
 
     assert jnp.allclose(sdev, sdev_expected)
     assert jnp.allclose(cholesky_lower, cholesky_lower_expected)
@@ -117,11 +98,8 @@
 
     # Initialize CatKernel object
     dict_kernel = CatKernel(
-<<<<<<< HEAD
         stddev=sdev, cholesky_lower=cholesky_lower, inspace_vals=inspace_vals
-=======
-        sdev=sdev, cholesky_lower=cholesky_lower, inspace_vals=inspace_vals
->>>>>>> e5c0f26f
+
     )
 
     # Compute kernel value for pair of inputs
@@ -137,11 +115,8 @@
 
     # Initialize CatKernel object
     dict_kernel = CatKernel(
-<<<<<<< HEAD
         stddev=sdev, cholesky_lower=cholesky_lower, inspace_vals=inspace_vals
-=======
-        sdev=sdev, cholesky_lower=cholesky_lower, inspace_vals=inspace_vals
->>>>>>> e5c0f26f
+
     )
 
     # Compute explicit gram matrix
